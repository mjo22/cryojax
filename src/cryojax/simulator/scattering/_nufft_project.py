--- conflicted
+++ resolved
@@ -10,12 +10,11 @@
     "NufftProject",
 ]
 
-from typing import Any, Union, Optional
+from typing import Any, Union
 
 import jax.numpy as jnp
 import numpy as np
 
-from ..pose import Pose
 from ..density import VoxelCloud, AtomCloud
 from ._scattering_model import ScatteringModel
 from ...core import field
@@ -41,21 +40,12 @@
 
     eps: float = field(static=True, default=1e-6)
 
-    def scatter(
-        self,
-        density: Union[VoxelCloud, AtomCloud],
-        pose: Optional[Pose] = None,
-    ) -> ComplexImage:
+    def scatter(self, density: Union[VoxelCloud, AtomCloud]) -> ComplexImage:
         """Rasterize image with non-uniform FFTs."""
         if isinstance(density, VoxelCloud):
             fourier_projection = project_with_nufft(
                 density.weights,
-<<<<<<< HEAD
-                density.coordinates,
-                density.voxel_size,
-=======
                 density.coordinate_list,
->>>>>>> daa95650
                 self.manager.padded_shape,
                 eps=self.eps,
             )
@@ -103,10 +93,6 @@
 def project_with_nufft(
     weights: RealCloud,
     coordinates: Union[CloudCoords2D, CloudCoords3D],
-<<<<<<< HEAD
-    voxel_size: Real_,
-=======
->>>>>>> daa95650
     shape: tuple[int, int],
     **kwargs: Any,
 ) -> ComplexImage:
@@ -122,11 +108,6 @@
         Density point cloud.
     coordinates : shape `(N, 2)` or shape `(N, 3)`
         Coordinate system of point cloud.
-<<<<<<< HEAD
-    voxel_size :
-        The rasterization voxel size.
-=======
->>>>>>> daa95650
     shape :
         Shape of the imaging plane in pixels.
         ``width, height = shape[0], shape[1]``
@@ -146,19 +127,12 @@
     coordinates = -jnp.flip(coordinates[:, :2], axis=-1)
     # Normalize coordinates betweeen -pi and pi
     M1, M2 = shape
-<<<<<<< HEAD
-    image_size = jnp.array(np.array([M1, M2]) * voxel_size)
-    coordinates = jnp.flip(coordinates[:, :2], axis=-1)
-    fourier_projection = nufft(
-        weights, coordinates, image_size, shape, **kwargs
-=======
     image_size = jnp.asarray((M1, M2), dtype=float)
     periodic_coords = 2 * jnp.pi * coordinates / image_size
     # Compute and shift origin to cryojax conventions
     x, y = periodic_coords.T
     fourier_projection = jnp.fft.ifftshift(
         nufft1(shape, weights, x, y, **kwargs)
->>>>>>> daa95650
     )
 
     return fourier_projection[:, : M2 // 2 + 1]
