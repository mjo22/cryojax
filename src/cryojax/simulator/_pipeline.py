"""
Image formation models.
"""

from abc import abstractmethod
from typing import Optional
from typing_extensions import override

import equinox as eqx
import jax
import jax.numpy as jnp
from jaxtyping import PRNGKeyArray
from equinox import Module, AbstractVar

from ._specimen import AbstractSpecimen, AbstractConformation
from ._pose import AbstractPose
from ._integrators import AbstractPotentialIntegrator
from ._instrument import Instrument
from ._detector import NullDetector
from ._ice import AbstractIce, NullIce
from ._assembly import AbstractAssembly
from ..image import rfftn, irfftn, normalize_image
from ..image.operators import AbstractFilter, AbstractMask
from ..typing import ComplexImage, Image


class AbstractPipeline(Module, strict=True):
    """
    Base class for an imaging model.

    Call an ``AbstractPipeline``'s ``render`` and ``sample``,
    routines.
    """

    integrator: AbstractVar[AbstractPotentialIntegrator]
    instrument: AbstractVar[Instrument]
    solvent: AbstractVar[AbstractIce]

    filter: AbstractVar[Optional[AbstractFilter]]
    mask: AbstractVar[Optional[AbstractMask]]

    @abstractmethod
    def render(
        self,
        *,
        view_cropped: bool = True,
        get_real: bool = True,
        normalize: bool = False,
    ) -> Image:
        """
        Render an image of a Specimen without any stochasticity.

        Namely, do not sample from the ``AbstractIce`` and ``AbstractDetector``
        models.

        Parameters
        ----------
        view_cropped : `bool`, optional
            If ``True``, view the cropped image.
            If ``view_cropped = False``, ``ImagePipeline.filter``,
            ``ImagePipeline.mask``, and normalization with
            ``normalize = True`` are not applied.
        get_real : `bool`, optional
            If ``True``, return the image in real space.
        normalize : `bool`, optional
            If ``True``, normalize the image to mean zero
            and standard deviation 1.
        """
        raise NotImplementedError

    @abstractmethod
    def sample(
        self,
        key: PRNGKeyArray,
        *,
        view_cropped: bool = True,
        get_real: bool = True,
        normalize: bool = False,
    ) -> Image:
        """
        Sample an image from a realization of the ``AbstractIce`` and
        ``AbstractDetector`` models.

        Parameters
        ----------
        key :
            The random number generator key.
        view_cropped : `bool`, optional
            If ``True``, view the cropped image.
            If ``view_cropped = False``, ``ImagePipeline.filter``,
            ``ImagePipeline.mask``, and normalization with
            ``normalize = True`` are not applied.
        get_real : `bool`, optional
            If ``True``, return the image in real space.
        normalize : `bool`, optional
            If ``True``, normalize the image to mean zero
            and standard deviation 1.
        """
        raise NotImplementedError

    def __call__(
        self,
        key: Optional[PRNGKeyArray] = None,
        *,
        view_cropped: bool = True,
        get_real: bool = True,
        normalize: bool = False,
    ) -> Image:
        """Sample an image with the noise models or render an image
        without them.
        """
        if key is None:
            return self.render(
                view_cropped=view_cropped,
                get_real=get_real,
                normalize=normalize,
            )
        else:
            return self.sample(
                key,
                view_cropped=view_cropped,
                get_real=get_real,
                normalize=normalize,
            )

    def crop_and_apply_operators(
        self,
        image: ComplexImage,
        *,
        get_real: bool = True,
        normalize: bool = False,
    ) -> Image:
        """Return an image postprocessed with filters, cropping, and masking
        in either real or fourier space.
        """
        config = self.integrator.config
<<<<<<< HEAD
        # Apply filter
        if self.filter is not None:
            image = self.filter(image)
        # Crop and apply mask
=======
>>>>>>> ceb1d113
        if self.mask is None and config.padded_shape == config.shape:
            # ... if there are no masks and we don't need to crop,
            # minimize moving back and forth between real and fourier space
            if self.filter is not None:
                image = self.filter(image)
            if normalize:
                image = normalize_image(
                    image, is_real=False, shape_in_real_space=config.shape
                )
            return irfftn(image, s=config.shape) if get_real else image
        else:
            # ... otherwise, apply filter, crop, and mask, again trying to
            # minimize moving back and forth between real and fourier space
            is_filter_applied = True if self.filter is None else False
            if (
                self.filter is not None
                and self.filter.buffer.shape
                == config.padded_frequency_grid.get().shape[0:2]
            ):
                # ... apply the filter here if it is the same size as the padded coordinates
                is_filter_applied = True
                image = self.filter(image)
            image = irfftn(image, s=config.padded_shape)
            if self.mask is not None:
                image = self.mask(image)
            image = config.crop_to_shape(image)
            if is_filter_applied or self.filter is None:
                # ... normalize and return if the filter has already been applied
                if normalize:
                    image = normalize_image(image, is_real=True)
                return image if get_real else rfftn(image)
            else:
                # ... otherwise, apply the filter here, normalize, and return. assume
                # the filter is the same size as the non-padded coordinates
                image = self.filter(rfftn(image))
                if normalize:
                    image = normalize_image(
                        image, is_real=False, shape_in_real_space=config.shape
                    )
                return irfftn(image, s=config.shape) if get_real else image

    def _get_final_image(
        self,
        image: ComplexImage,
        *,
        view_cropped: bool = True,
        get_real: bool = True,
        normalize: bool = False,
    ) -> Image:
        config = self.integrator.config
        if view_cropped:
            return self.crop_and_apply_operators(
                image,
                get_real=get_real,
                normalize=normalize,
            )
        else:
            return irfftn(image, s=config.padded_shape) if get_real else image


class ImagePipeline(AbstractPipeline, strict=True):
    """Standard image formation pipeline.

    Attributes
    ----------
    specimen :
        The ensemble from which to render images.
    integrator :
        The integrator for the scattering potential.
    instrument :
        The abstraction of the electron microscope.
    solvent :
        The solvent around the specimen.
    filter :
        A filter to apply to the image.
    mask :
        A mask to apply to the image.
    """

    specimen: AbstractSpecimen
    integrator: AbstractPotentialIntegrator
    instrument: Instrument
    solvent: AbstractIce

    filter: Optional[AbstractFilter]
    mask: Optional[AbstractMask]

    def __init__(
        self,
        specimen: AbstractSpecimen,
        integrator: AbstractPotentialIntegrator,
        instrument: Optional[Instrument] = None,
        solvent: Optional[AbstractIce] = None,
        *,
        filter: Optional[AbstractFilter] = None,
        mask: Optional[AbstractMask] = None,
    ):
        self.specimen = specimen
        self.integrator = integrator
        self.instrument = instrument or Instrument()
        self.solvent = solvent or NullIce()
        self.filter = filter
        self.mask = mask

    def render(
        self,
        *,
        view_cropped: bool = True,
        get_real: bool = True,
        normalize: bool = False,
    ) -> Image:
        """Render an image of a `Specimen` without any stochasticity."""
        # Compute the scattering potential in the exit plane
        fourier_potential_at_exit_plane = self.instrument.scatter_to_exit_plane(
            self.specimen, self.integrator
        )
        # ... propagate the potential to the detector plane
        fourier_contrast_or_wavefunction_at_detector_plane = (
            self.instrument.propagate_to_detector_plane(
                fourier_potential_at_exit_plane,
                self.integrator.config,
                defocus_offset=self.specimen.pose.offset_z,
            )
        )
        # ... compute the squared wavefunction
        fourier_squared_wavefunction_at_detector_plane = (
            self.instrument.compute_fourier_squared_wavefunction(
                fourier_contrast_or_wavefunction_at_detector_plane,
                self.integrator.config,
            )
        )
        # ... now measure the expected electron events at the detector
        fourier_expected_electron_events = (
            self.instrument.compute_expected_electron_events(
                fourier_squared_wavefunction_at_detector_plane, self.integrator.config
            )
        )

        return self._get_final_image(
            fourier_expected_electron_events,
            view_cropped=view_cropped,
            get_real=get_real,
            normalize=normalize,
        )

    def sample(
        self,
        key: PRNGKeyArray,
        *,
        view_cropped: bool = True,
        get_real: bool = True,
        normalize: bool = False,
    ) -> Image:
        """Sample an image from a realization of the ``Ice`` and
        ``Detector`` models."""
        idx = 0  # Keep track of number of stochastic models
        if not isinstance(self.solvent, NullIce) and not isinstance(
            self.instrument.detector, NullDetector
        ):
            keys = jax.random.split(key)
        else:
            keys = jnp.expand_dims(key, axis=0)
        if not isinstance(self.solvent, NullIce):
            # Compute the scattering potential in the exit plane, including
            # potential of the solvent
            fourier_potential_at_exit_plane = (
                self.instrument.scatter_to_exit_plane_with_solvent(
                    keys[idx], self.specimen, self.integrator, self.solvent
                )
            )
            idx += 1
        else:
            # ... otherwise, scatter just compute the potential of the specimen
            fourier_potential_at_exit_plane = self.instrument.scatter_to_exit_plane(
                self.specimen, self.integrator
            )

        # ... propagate the potential to the contrast at the detector plane
        fourier_contrast_or_wavefunction_at_detector_plane = (
            self.instrument.propagate_to_detector_plane(
                fourier_potential_at_exit_plane,
                self.integrator.config,
                defocus_offset=self.specimen.pose.offset_z,
            )
        )
        # ... compute the squared wavefunction
        fourier_squared_wavefunction_at_detector_plane = (
            self.instrument.compute_fourier_squared_wavefunction(
                fourier_contrast_or_wavefunction_at_detector_plane,
                self.integrator.config,
            )
        )
        # ... now measure the detector readout
        fourier_detector_readout = self.instrument.measure_detector_readout(
            keys[idx],
            fourier_squared_wavefunction_at_detector_plane,
            self.integrator.config,
        )

        return self._get_final_image(
            fourier_detector_readout,
            view_cropped=view_cropped,
            get_real=get_real,
            normalize=normalize,
        )


class AssemblyPipeline(AbstractPipeline, strict=True):
    """Compute an image from a superposition of subunits in
    the ``AbstractAssembly``.

    Attributes
    ----------
    assembly :
        The assembly from which to render images.
    integrator :
        The integrator for the scattering potential.
    instrument :
        The abstraction of the electron microscope.
    solvent :
        The solvent around the specimen.
    filter :
        A filter to apply to the image.
    mask :
        A mask to apply to the image.
    """

    assembly: AbstractAssembly
    integrator: AbstractPotentialIntegrator
    instrument: Instrument
    solvent: AbstractIce

    filter: Optional[AbstractFilter]
    mask: Optional[AbstractMask]

    def __init__(
        self,
        assembly: AbstractAssembly,
        integrator: AbstractPotentialIntegrator,
        instrument: Optional[Instrument] = None,
        solvent: Optional[AbstractIce] = None,
        *,
        filter: Optional[AbstractFilter] = None,
        mask: Optional[AbstractMask] = None,
    ):
        self.assembly = assembly
        self.integrator = integrator
        self.instrument = instrument or Instrument()
        self.solvent = solvent or NullIce()
        self.filter = filter
        self.mask = mask

    @override
    def sample(
        self,
        key: PRNGKeyArray,
        *,
        view_cropped: bool = True,
        get_real: bool = True,
        normalize: bool = False,
    ) -> Image:
        """Sample the ``AbstractAssembly.subunits`` from the stochastic models."""
        idx = 0  # Keep track of number of stochastic models
        if not isinstance(self.solvent, NullIce) and not isinstance(
            self.instrument.detector, NullDetector
        ):
            keys = jax.random.split(key)
        else:
            keys = jnp.expand_dims(key, axis=0)
        # Compute the contrast or wavefunction in the detector plane
        fourier_contrast_or_wavefunction_at_detector_plane = (
            self._compute_subunit_superposition()
        )
        if not isinstance(self.solvent, NullIce):
            # Compute the solvent contrast or wavefunction in the detector plane
            # and add to that of the specimen
            fourier_solvent_potential_at_exit_plane = self.solvent.sample(
                keys[idx], self.integrator.config
<<<<<<< HEAD
            )
            fourier_contrast_or_wavefunction_at_detector_plane += (
                self.instrument.propagate_to_detector_plane(
                    fourier_solvent_potential_at_exit_plane, self.integrator.config
                )
            )
            idx += 1
        # ... compute the squared wavefunction
        fourier_squared_wavefunction_at_detector_plane = (
            self.instrument.compute_fourier_squared_wavefunction(
                fourier_contrast_or_wavefunction_at_detector_plane,
                self.integrator.config,
            )
=======
            )
            fourier_contrast_or_wavefunction_at_detector_plane += (
                self.instrument.propagate_to_detector_plane(
                    fourier_solvent_potential_at_exit_plane, self.integrator.config
                )
            )
            idx += 1
        # ... compute the squared wavefunction
        fourier_squared_wavefunction_at_detector_plane = (
            self.instrument.compute_fourier_squared_wavefunction(
                fourier_contrast_or_wavefunction_at_detector_plane,
                self.integrator.config,
            )
>>>>>>> ceb1d113
        )
        # ... measure the detector readout
        fourier_detector_readout = self.instrument.measure_detector_readout(
            keys[idx],
            fourier_squared_wavefunction_at_detector_plane,
            self.integrator.config,
        )

        return self._get_final_image(
            fourier_detector_readout,
            view_cropped=view_cropped,
            get_real=get_real,
            normalize=normalize,
        )

    @override
    def render(
        self,
        *,
        view_cropped: bool = True,
        get_real: bool = True,
        normalize: bool = False,
    ) -> Image:
        """Render the superposition of images from the
        ``AbstractAssembly.subunits``."""
        # Compute the contrast in the detector plane
        fourier_contrast_or_wavefunction_at_detector_plane = (
            self._compute_subunit_superposition()
        )
        # ... compute the squared wavefunction
        fourier_squared_wavefunction_at_detector_plane = (
            self.instrument.compute_fourier_squared_wavefunction(
                fourier_contrast_or_wavefunction_at_detector_plane,
                self.integrator.config,
            )
        )
        # ... compute the expected number of electron events
        fourier_expected_electron_events = (
            self.instrument.compute_expected_electron_events(
                fourier_squared_wavefunction_at_detector_plane,
                self.integrator.config,
            )
        )

        return self._get_final_image(
            fourier_expected_electron_events,
            view_cropped=view_cropped,
            get_real=get_real,
            normalize=normalize,
        )

    def _compute_subunit_superposition(self):
        # Get the assembly subunits
        subunits = self.assembly.subunits
        # Setup vmap over the pose and conformation
        is_vmap = lambda x: isinstance(x, (AbstractPose, AbstractConformation))
        to_vmap = jax.tree_util.tree_map(is_vmap, subunits, is_leaf=is_vmap)
        vmap, novmap = eqx.partition(subunits, to_vmap)
        # Compute all images and sum
        compute_contrast_or_wavefunction = (
            lambda spec, inte, ins: ins.propagate_to_detector_plane(
                ins.scatter_to_exit_plane(spec, inte),
                inte.config,
                defocus_offset=spec.pose.offset_z,
            )
        )
        # ... vmap to compute a stack of images to superimpose
        compute_stack = jax.vmap(
            lambda vmap, novmap, scat, ins: compute_contrast_or_wavefunction(
                eqx.combine(vmap, novmap), scat, ins
            ),
            in_axes=(0, None, None, None),
        )
        # ... sum over the stack of images and jit
        compute_stack_and_sum = jax.jit(
            lambda vmap, novmap, scat, ins: jnp.sum(
                compute_stack(vmap, novmap, scat, ins),
                axis=0,
            )
        )
        # ... compute the superposition
        fourier_contrast_or_wavefunction_at_detector_plane = (
            (compute_stack_and_sum(vmap, novmap, self.integrator, self.instrument))
            .at[0, 0]
            .divide(self.assembly.n_subunits)
        )

        return fourier_contrast_or_wavefunction_at_detector_plane<|MERGE_RESOLUTION|>--- conflicted
+++ resolved
@@ -134,13 +134,6 @@
         in either real or fourier space.
         """
         config = self.integrator.config
-<<<<<<< HEAD
-        # Apply filter
-        if self.filter is not None:
-            image = self.filter(image)
-        # Crop and apply mask
-=======
->>>>>>> ceb1d113
         if self.mask is None and config.padded_shape == config.shape:
             # ... if there are no masks and we don't need to crop,
             # minimize moving back and forth between real and fourier space
@@ -419,7 +412,6 @@
             # and add to that of the specimen
             fourier_solvent_potential_at_exit_plane = self.solvent.sample(
                 keys[idx], self.integrator.config
-<<<<<<< HEAD
             )
             fourier_contrast_or_wavefunction_at_detector_plane += (
                 self.instrument.propagate_to_detector_plane(
@@ -433,21 +425,6 @@
                 fourier_contrast_or_wavefunction_at_detector_plane,
                 self.integrator.config,
             )
-=======
-            )
-            fourier_contrast_or_wavefunction_at_detector_plane += (
-                self.instrument.propagate_to_detector_plane(
-                    fourier_solvent_potential_at_exit_plane, self.integrator.config
-                )
-            )
-            idx += 1
-        # ... compute the squared wavefunction
-        fourier_squared_wavefunction_at_detector_plane = (
-            self.instrument.compute_fourier_squared_wavefunction(
-                fourier_contrast_or_wavefunction_at_detector_plane,
-                self.integrator.config,
-            )
->>>>>>> ceb1d113
         )
         # ... measure the detector readout
         fourier_detector_readout = self.instrument.measure_detector_readout(
