from abc import abstractmethod
from typing import Optional
from typing_extensions import override

import equinox as eqx
import jax
import jax.numpy as jnp
from jaxtyping import Array, Complex, PRNGKeyArray

from ..._filter_specs import get_filter_spec
from .._instrument_config import InstrumentConfig
from .._pose import AbstractPose
from .._potential_integrator import AbstractPotentialIntegrator
from .._solvent import AbstractIce
from .._structural_ensemble import (
    AbstractAssembly,
    AbstractConformationalVariable,
    AbstractStructuralEnsemble,
)
from .._transfer_theory import ContrastTransferTheory
from .base_scattering_theory import AbstractScatteringTheory
from .common_functions import convert_units_of_integrated_potential


class AbstractWeakPhaseScatteringTheory(AbstractScatteringTheory, strict=True):
    """Base class for a scattering theory in linear image formation theory
    (the weak-phase approximation).
    """

    @abstractmethod
    def compute_object_spectrum_at_exit_plane(
        self,
        instrument_config: InstrumentConfig,
        rng_key: Optional[PRNGKeyArray] = None,
    ) -> Complex[
        Array, "{instrument_config.padded_y_dim} {instrument_config.padded_x_dim//2+1}"
    ]:
        raise NotImplementedError

    @override
    def compute_intensity_spectrum_at_detector_plane(
        self,
        instrument_config: InstrumentConfig,
        rng_key: Optional[PRNGKeyArray] = None,
    ) -> Complex[
        Array, "{instrument_config.padded_y_dim} {instrument_config.padded_x_dim//2+1}"
    ]:
        """Compute the squared wavefunction at the detector plane, given the
        contrast.
        """
        N1, N2 = instrument_config.padded_shape
        # ... compute the squared wavefunction directly from the image contrast
        # as |psi|^2 = 1 + 2C.
        contrast_spectrum_at_detector_plane = (
            self.compute_contrast_spectrum_at_detector_plane(instrument_config, rng_key)
        )
        intensity_spectrum_at_detector_plane = (
            (2 * contrast_spectrum_at_detector_plane).at[0, 0].add(1.0 * N1 * N2)
        )
        return intensity_spectrum_at_detector_plane


class WeakPhaseScatteringTheory(AbstractWeakPhaseScatteringTheory, strict=True):
    """Base linear image formation theory."""

    structural_ensemble: AbstractStructuralEnsemble
    potential_integrator: AbstractPotentialIntegrator
    transfer_theory: ContrastTransferTheory
    solvent: Optional[AbstractIce] = None

    def __init__(
        self,
        structural_ensemble: AbstractStructuralEnsemble,
        potential_integrator: AbstractPotentialIntegrator,
        transfer_theory: ContrastTransferTheory,
        solvent: Optional[AbstractIce] = None,
    ):
        """**Arguments:**

        - `structural_ensemble`: The structural ensemble of scattering potentials.
        - `potential_integrator`: The method for integrating the scattering potential.
        - `transfer_theory`: The contrast transfer theory.
        - `solvent`: The model for the solvent.
        """
        self.structural_ensemble = structural_ensemble
        self.potential_integrator = potential_integrator
        self.transfer_theory = transfer_theory
        self.solvent = solvent

    def __check_init__(self):
        if self.potential_integrator.is_integral_complex:
            cls = type(self.potential_integrator).__name__
            raise NotImplementedError(
                "`WeakPhaseScatteringTheory` does not currently support "
                f"`potential_integrator = {cls}(...)` as this returns "
                "a complex-valued array in real space. In order to use "
                "this integrator, try using the `HighEnergyScatteringTheory`."
            )

    @override
    def compute_object_spectrum_at_exit_plane(
        self,
        instrument_config: InstrumentConfig,
        rng_key: Optional[PRNGKeyArray] = None,
    ) -> Complex[
        Array, "{instrument_config.padded_y_dim} {instrument_config.padded_x_dim//2+1}"
    ]:
        # Compute the phase shifts in the exit plane
        object_spectrum_at_exit_plane = (
            _compute_object_spectrum_from_scattering_potential(
                self.structural_ensemble, self.potential_integrator, instrument_config
            )
        )

        if rng_key is not None:
            # Get the potential of the specimen plus the ice
            if self.solvent is not None:
                object_spectrum_at_exit_plane = (
                    self.solvent.compute_object_spectrum_with_ice(
                        rng_key, object_spectrum_at_exit_plane, instrument_config
                    )
                )

        return object_spectrum_at_exit_plane

    @override
    def compute_contrast_spectrum_at_detector_plane(
        self,
        instrument_config: InstrumentConfig,
        rng_key: Optional[PRNGKeyArray] = None,
    ) -> Complex[
        Array, "{instrument_config.padded_y_dim} {instrument_config.padded_x_dim//2+1}"
    ]:
        object_spectrum_at_exit_plane = self.compute_object_spectrum_at_exit_plane(
            instrument_config, rng_key
        )
        contrast_spectrum_at_detector_plane = self.transfer_theory(
            object_spectrum_at_exit_plane,
            instrument_config,
        )

        return contrast_spectrum_at_detector_plane


class LinearSuperpositionScatteringTheory(AbstractWeakPhaseScatteringTheory, strict=True):
    """Compute the superposition of images over a batch of poses and potentials
    parameterized by an `AbstractAssembly`. This must operate in the weak phase
    approximation.
    """

    assembly: AbstractAssembly
    potential_integrator: AbstractPotentialIntegrator
    transfer_theory: ContrastTransferTheory
    solvent: Optional[AbstractIce] = None

    def __init__(
        self,
        assembly: AbstractAssembly,
        potential_integrator: AbstractPotentialIntegrator,
        transfer_theory: ContrastTransferTheory,
        solvent: Optional[AbstractIce] = None,
    ):
        """**Arguments:**

        - `assembly`: An concrete class of an `AbstractAssembly`. This is used to
              output a batch of states over which to
              compute a superposition of images.
        - `potential_integrator`: The method for integrating the specimen potential.
        - `transfer_theory`: The contrast transfer theory.
        - `solvent`: The model for the solvent.
        """
        self.assembly = assembly
        self.potential_integrator = potential_integrator
        self.transfer_theory = transfer_theory
        self.solvent = solvent

    @override
    def compute_object_spectrum_at_exit_plane(
        self,
        instrument_config: InstrumentConfig,
        rng_key: Optional[PRNGKeyArray] = None,
    ) -> Complex[
        Array, "{instrument_config.padded_y_dim} {instrument_config.padded_x_dim//2+1}"
    ]:
        def compute_image(ensemble_mapped, ensemble_no_mapped, instrument_config):
            ensemble = eqx.combine(ensemble_mapped, ensemble_no_mapped)
            object_spectrum_at_exit_plane = (
                _compute_object_spectrum_from_scattering_potential(
                    ensemble, self.potential_integrator, instrument_config
                )
            )
            return object_spectrum_at_exit_plane

        @eqx.filter_jit
        def compute_image_superposition(
            ensemble_mapped, ensemble_no_mapped, instrument_config
        ):
            return jnp.sum(
                jax.lax.map(
                    lambda x: compute_image(x, ensemble_no_mapped, instrument_config),
                    ensemble_mapped,
                ),
                axis=0,
            )

        # Get the batch
        ensemble_batch, _ = self.assembly.get_subcomponents_and_z_positions_in_lab_frame()
        # Setup vmap over the pose and conformation
        is_mapped = lambda x: isinstance(
            x, (AbstractPose, AbstractConformationalVariable)
        )
        to_mapped = jax.tree_util.tree_map(is_mapped, ensemble_batch, is_leaf=is_mapped)
        mapped, no_mapped = eqx.partition(ensemble_batch, to_mapped)

        object_spectrum_at_exit_plane = compute_image_superposition(
            mapped, no_mapped, instrument_config
        )

        if rng_key is not None:
            # Get the potential of the specimen plus the ice
            if self.solvent is not None:
                object_spectrum_at_exit_plane = (
                    self.solvent.compute_object_spectrum_with_ice(
                        rng_key, object_spectrum_at_exit_plane, instrument_config
                    )
                )

        return object_spectrum_at_exit_plane

    @override
    def compute_contrast_spectrum_at_detector_plane(
        self,
        instrument_config: InstrumentConfig,
        rng_key: Optional[PRNGKeyArray] = None,
    ) -> Complex[
        Array, "{instrument_config.padded_y_dim} {instrument_config.padded_x_dim//2+1}"
    ]:
<<<<<<< HEAD
        def compute_image(ensemble_mapped, ensemble_no_mapped, instrument_config):
            ensemble = eqx.combine(ensemble_mapped, ensemble_no_mapped)
            object_spectrum_at_exit_plane = (
                _compute_object_spectrum_from_scattering_potential(
                    ensemble, self.potential_integrator, instrument_config
                )
            )
            contrast_spectrum_at_detector_plane = self.transfer_theory(
                object_spectrum_at_exit_plane, instrument_config
=======
        def compute_image(pytree_vmap, pytree_novmap, instrument_config):
            ensemble_vmap, transfer_vmap = pytree_vmap
            ensemble_novmap, transfer_novmap = pytree_novmap
            ensemble = eqx.combine(ensemble_vmap, ensemble_novmap)
            transfer_theory = eqx.combine(transfer_vmap, transfer_novmap)
            fourier_phase_shifts_at_exit_plane = (
                _compute_fourier_phase_shifts_from_scattering_potential(
                    ensemble, self.potential_integrator, instrument_config
                )
            )
            fourier_contrast_at_detector_plane = transfer_theory(
                fourier_phase_shifts_at_exit_plane, instrument_config
>>>>>>> edb14f78
            )

            return contrast_spectrum_at_detector_plane

        @eqx.filter_jit
        def compute_image_superposition(pytree_vmap, pytree_novmap, instrument_config):
            return jnp.sum(
                jax.lax.map(
                    lambda x: compute_image(x, pytree_novmap, instrument_config),
                    pytree_vmap,
                ),
                axis=0,
            )

        # Get the batches
        ensemble_batch, z_positions = (
            self.assembly.get_subcomponents_and_z_positions_in_lab_frame()
        )
        transfer_theory_batch = eqx.tree_at(
            lambda x: x.ctf.defocus_in_angstroms,
            self.transfer_theory,
            self.transfer_theory.ctf.defocus_in_angstroms + z_positions,
        )
        # Setup vmap over the pose and conformation
        is_vmapped = lambda x: isinstance(
            x, (AbstractPose, AbstractConformationalVariable)
        )
<<<<<<< HEAD
        to_mapped = jax.tree_util.tree_map(is_mapped, ensemble_batch, is_leaf=is_mapped)
        mapped, no_mapped = eqx.partition(ensemble_batch, to_mapped)

        contrast_spectrum_at_detector_plane = compute_image_superposition(
            mapped, no_mapped, instrument_config
=======
        filter_spec_for_ensemble = jax.tree_util.tree_map(
            is_vmapped, ensemble_batch, is_leaf=is_vmapped
        )
        ensemble_vmap, ensemble_novmap = eqx.partition(
            ensemble_batch, filter_spec_for_ensemble
        )
        # ... setup vmap over the CTF
        filter_spec_for_transfer_theory = get_filter_spec(
            self.transfer_theory, lambda x: x.ctf.defocus_in_angstroms
        )
        transfer_vmap, transfer_novmap = eqx.partition(
            transfer_theory_batch, filter_spec_for_transfer_theory
        )
        fourier_contrast_at_detector_plane = compute_image_superposition(
            (ensemble_vmap, transfer_vmap),
            (ensemble_novmap, transfer_novmap),
            instrument_config,
>>>>>>> edb14f78
        )

        if rng_key is not None:
            # Get the contrast from the ice and add to that of the image batch
            if self.solvent is not None:
                fourier_ice_contrast_at_detector_plane = self.transfer_theory(
                    self.solvent.sample_ice_spectrum(rng_key, instrument_config),
                    instrument_config,
                )
                contrast_spectrum_at_detector_plane += (
                    fourier_ice_contrast_at_detector_plane
                )

        return contrast_spectrum_at_detector_plane


def _compute_object_spectrum_from_scattering_potential(
    structural_ensemble, potential_integrator, instrument_config
):
    # Get potential in the lab frame
    potential = structural_ensemble.get_potential_in_lab_frame()
    # Compute the phase shifts in the exit plane
    fourier_integrated_potential = (
        potential_integrator.compute_fourier_integrated_potential(
            potential, instrument_config
        )
    )
    # Compute in-plane translation through fourier phase shifts
    translational_phase_shifts = structural_ensemble.pose.compute_shifts(
        instrument_config.padded_frequency_grid_in_angstroms
    )
    # Compute the phase shifts in exit plane and multiply by the translation.
    phase_shifts_in_exit_plane = convert_units_of_integrated_potential(
        fourier_integrated_potential, instrument_config.wavelength_in_angstroms
    )
    return phase_shifts_in_exit_plane * translational_phase_shifts<|MERGE_RESOLUTION|>--- conflicted
+++ resolved
@@ -235,17 +235,6 @@
     ) -> Complex[
         Array, "{instrument_config.padded_y_dim} {instrument_config.padded_x_dim//2+1}"
     ]:
-<<<<<<< HEAD
-        def compute_image(ensemble_mapped, ensemble_no_mapped, instrument_config):
-            ensemble = eqx.combine(ensemble_mapped, ensemble_no_mapped)
-            object_spectrum_at_exit_plane = (
-                _compute_object_spectrum_from_scattering_potential(
-                    ensemble, self.potential_integrator, instrument_config
-                )
-            )
-            contrast_spectrum_at_detector_plane = self.transfer_theory(
-                object_spectrum_at_exit_plane, instrument_config
-=======
         def compute_image(pytree_vmap, pytree_novmap, instrument_config):
             ensemble_vmap, transfer_vmap = pytree_vmap
             ensemble_novmap, transfer_novmap = pytree_novmap
@@ -258,7 +247,6 @@
             )
             fourier_contrast_at_detector_plane = transfer_theory(
                 fourier_phase_shifts_at_exit_plane, instrument_config
->>>>>>> edb14f78
             )
 
             return contrast_spectrum_at_detector_plane
@@ -286,13 +274,6 @@
         is_vmapped = lambda x: isinstance(
             x, (AbstractPose, AbstractConformationalVariable)
         )
-<<<<<<< HEAD
-        to_mapped = jax.tree_util.tree_map(is_mapped, ensemble_batch, is_leaf=is_mapped)
-        mapped, no_mapped = eqx.partition(ensemble_batch, to_mapped)
-
-        contrast_spectrum_at_detector_plane = compute_image_superposition(
-            mapped, no_mapped, instrument_config
-=======
         filter_spec_for_ensemble = jax.tree_util.tree_map(
             is_vmapped, ensemble_batch, is_leaf=is_vmapped
         )
@@ -310,7 +291,6 @@
             (ensemble_vmap, transfer_vmap),
             (ensemble_novmap, transfer_novmap),
             instrument_config,
->>>>>>> edb14f78
         )
 
         if rng_key is not None:
