"""Cryojax compatibility with [RELION](https://relion.readthedocs.io/en/release-5.0/)."""

import abc
import pathlib
from typing import Any, Callable
from typing_extensions import override

import equinox as eqx
import jax.numpy as jnp
import mrcfile
import numpy as np
import pandas as pd
from jaxtyping import Array, Float, Int

from ...image.operators import FourierGaussian
from ...io import read_and_validate_starfile
from ...simulator import (
    AberratedAstigmaticCTF,
    ContrastTransferTheory,
    EulerAnglePose,
    InstrumentConfig,
)
from .._particle_data import (
    AbstractParticleParameterDataset,
    AbstractParticleStackDataset,
    ParticleStack,
)
from ._starfile_pytrees import RelionParticleParameters


RELION_REQUIRED_OPTICS_KEYS = [
    "rlnImageSize",
    "rlnVoltage",
    "rlnImagePixelSize",
    "rlnSphericalAberration",
    "rlnAmplitudeContrast",
]
RELION_REQUIRED_PARTICLE_KEYS = [
    "rlnDefocusU",
    "rlnDefocusV",
    "rlnDefocusAngle",
    "rlnPhaseShift",
    "rlnImageName",
]


def _default_make_config_fn(
    shape: tuple[int, int],
    pixel_size: Float[Array, ""],
    voltage_in_kilovolts: Float[Array, ""],
    **kwargs: Any,
):
    return InstrumentConfig(shape, pixel_size, voltage_in_kilovolts, **kwargs)


class AbstractRelionParticleParameterDataset(
    AbstractParticleParameterDataset[RelionParticleParameters]
):
    @property
    @abc.abstractmethod
    def path_to_relion_project(self) -> pathlib.Path:
        raise NotImplementedError

    @property
    @abc.abstractmethod
    def starfile_data(self) -> dict[str, pd.DataFrame]:
        raise NotImplementedError

    @property
    @abc.abstractmethod
    def loads_envelope(self) -> bool:
        raise NotImplementedError

    @loads_envelope.setter
    @abc.abstractmethod
    def loads_envelope(self, value: bool):
        raise NotImplementedError

    @property
    @abc.abstractmethod
    def broadcasts_optics_group(self) -> bool:
        raise NotImplementedError

    @broadcasts_optics_group.setter
    @abc.abstractmethod
    def broadcasts_optics_group(self, value: bool):
        raise NotImplementedError


class RelionParticleParameterDataset(AbstractRelionParticleParameterDataset):
    """A dataset that wraps a RELION particle stack in
    [STAR](https://relion.readthedocs.io/en/latest/Reference/Conventions.html)
    format.
    """

    def __init__(
        self,
        path_to_starfile: str | pathlib.Path,
        path_to_relion_project: str | pathlib.Path,
        *,
        loads_metadata: bool = False,
        broadcasts_optics_group: bool = True,
        loads_envelope: bool = False,
        make_config_fn: Callable[
            [tuple[int, int], Float[Array, "..."], Float[Array, "..."]],
            InstrumentConfig,
        ] = _default_make_config_fn,
    ):
        """**Arguments:**

        - `path_to_starfile`: The path to the Relion STAR file.
        - `path_to_relion_project`: The path to the Relion project directory.
        - `loads_metadata`:
            If `True`, the resulting `RelionParticleParameters` object loads
            the raw metadata from the STAR file.
            If this is set to `True`, extra care must be taken to make sure that
            `RelionParticleParameters` objects can pass through JIT boundaries
            without recompilation.
        - `broadcasts_optics_group`:
            If `True`, select optics group parameters are broadcasted. If
            there are multiple optics groups in the STAR file, parameters
            are always broadcasted and this option is null.
        - `loads_envelope`:
            If `True`, read in the parameters of the CTF envelope function, i.e.
            "rlnCtfScalefactor" and "rlnCtfBfactor".
        - `make_config_fn`:
            A function used for `InstrumentConfig` initialization that returns
            an `InstrumentConfig`. This is used to customize the metadata of the
            read object.
        """
        # Private attributes
        self._make_config_fn = make_config_fn
        # Properties without setters
        # ... read starfile and load path
        starfile_data = read_and_validate_starfile(path_to_starfile)
        _validate_starfile_data(starfile_data)
        self._path_to_relion_project = pathlib.Path(path_to_relion_project)
        self._starfile_data = starfile_data
        # Properties with setters
        self._loads_metadata = loads_metadata
        self._broadcasts_optics_group = broadcasts_optics_group
        self._loads_envelope = loads_envelope

    @override
    def __setitem__(self, index, value: RelionParticleParameters):
        raise NotImplementedError

    @override
    def __getitem__(
        self, index: int | slice | Int[np.ndarray, ""] | Int[np.ndarray, " N"]
    ) -> RelionParticleParameters:
        # Validate index
        n_rows = self.starfile_data["particles"].shape[0]
        _validate_dataset_index(type(self), index, n_rows)
        # ... read particle data
        particle_dataframe = self.starfile_data["particles"]
        particle_dataframe_at_index = particle_dataframe.iloc[index]
        # ... read optics data
        optics_group = self.starfile_data["optics"].iloc[0]
        # Load the image stack and STAR file parameters
        instrument_config, transfer_theory, pose = _make_pytrees_from_starfile(
            particle_dataframe_at_index,
            optics_group,
            self.broadcasts_optics_group,
            self.loads_envelope,
            self._make_config_fn,
        )
        # ... convert to dataframe for serialization
        if isinstance(particle_dataframe_at_index, pd.Series):
            particle_dataframe_at_index = pd.DataFrame(
                data=particle_dataframe_at_index.values[None, :],
                columns=particle_dataframe_at_index.index,
                index=[0],
            )
        return RelionParticleParameters(
            instrument_config,
            pose,
            transfer_theory,
            metadata=(
                particle_dataframe_at_index.to_dict() if self.loads_metadata else {}
            ),
        )

    @override
    def __len__(self) -> int:
        return len(self.starfile_data["particles"])

    @property
    @override
    def starfile_data(self) -> dict[str, pd.DataFrame]:
        return self._starfile_data

    @property
    @override
    def path_to_relion_project(self) -> pathlib.Path:
        return self._path_to_relion_project

    @property
    @override
    def loads_metadata(self) -> bool:
        return self._loads_metadata

    @loads_metadata.setter
    @override
    def loads_metadata(self, value: bool):
        self._loads_metadata = value

    @property
    @override
    def loads_envelope(self) -> bool:
        return self._loads_envelope

    @loads_envelope.setter
    @override
    def loads_envelope(self, value: bool):
        self._loads_envelope = value

    @property
    @override
    def broadcasts_optics_group(self) -> bool:
        return self._broadcasts_optics_group

    @broadcasts_optics_group.setter
    @override
    def broadcasts_optics_group(self, value: bool):
        self._broadcasts_optics_group = value


class RelionParticleStackDataset(AbstractParticleStackDataset):
    """A dataset that wraps a RELION particle stack in
    [STAR](https://relion.readthedocs.io/en/latest/Reference/Conventions.html) format.
    """

    def __init__(self, param_dataset: AbstractRelionParticleParameterDataset):
        """**Arguments:**

        - `param_dataset`:
            The `RelionParticleParameterDataset`.
        """
        self._param_dataset = param_dataset

    @override
    def __setitem__(self, index, value: ParticleStack):
        raise NotImplementedError

    @override
    def __getitem__(
        self, index: int | slice | Int[np.ndarray, ""] | Int[np.ndarray, " N"]
    ) -> ParticleStack:
        # ... make sure particle metadata is being loaded
        loads_metadata = self.param_dataset.loads_metadata
        self.param_dataset.loads_metadata = True
        # ... read parameters
        parameters = self.param_dataset[index]
        # ... and construct dataframe
        metadata = parameters.metadata
        particle_dataframe_at_index = pd.DataFrame.from_dict(metadata)  # type: ignore
        # ... the following line is necessary for the image dataset to work with both the
        # helical dataset and the regular dataset
        particle_index = np.asarray(particle_dataframe_at_index.index, dtype=int)
        # ... then, load stack of images
        images = _get_image_stack_from_mrc(
            particle_index,
            particle_dataframe_at_index,
            self.param_dataset.path_to_relion_project,
        )
        if parameters.pose.offset_x_in_angstroms.ndim == 0:
            images = jnp.squeeze(images)

        # ... reset boolean
        self.param_dataset.loads_metadata = loads_metadata
        if not loads_metadata:
            parameters = RelionParticleParameters(
                parameters.instrument_config, parameters.pose, parameters.transfer_theory
            )

        return ParticleStack(parameters, images)

    @override
    def __len__(self) -> int:
        return len(self.param_dataset)

    @property
    def param_dataset(self) -> AbstractRelionParticleParameterDataset:
        return self._param_dataset


class RelionHelicalParameterDataset(AbstractRelionParticleParameterDataset):
    """Similar to a `RelionParticleParameterDataset`, but reads helical tubes.

    In particular, a `RelionHelicalParameterDataset` indexes one
    helical filament at a time. For example, after manual
    particle picking in RELION, we can index a particular filament
    with

    ```python
    # Read in a STAR file particle stack
    helical_param_dataset = RelionHelicalParameterDataset(...)
    # ... get a particle stack for a filament
    params_for_a_filament = helical_particle_dataset[0]
    # ... get a particle stack for another filament
    params_for_another_filament = helical_particle_dataset[1]
    ```

    Unlike a `RelionParticleParameterDataset`, a `RelionHelicalParameterDataset`
    does not support fancy indexing.
    """

    def __init__(
        self,
        param_dataset: RelionParticleParameterDataset,
    ):
        """**Arguments:**

        - `param_dataset`:
            The wrappped `RelionParticleParameterDataset`. This will be
            slightly modified to read one helix at a time, rather than
            one image crop at a time.
        """
        # Validate the STAR file and store the dataset
        _validate_helical_starfile_data(param_dataset.starfile_data)
        self._param_dataset = param_dataset
        # Compute and store the number of filaments, number of filaments per micrograph
        # and micrograph names
        n_filaments_per_micrograph, micrograph_names = (
            _get_number_of_filaments_per_micrograph_in_helical_starfile_data(
                param_dataset.starfile_data
            )
        )
        self._n_filaments = int(np.sum(n_filaments_per_micrograph))
        self._n_filaments_per_micrograph = n_filaments_per_micrograph
        self._micrograph_names = micrograph_names

    @override
    def __setitem__(self, index, value: RelionParticleParameters):
        raise NotImplementedError

    def __getitem__(self, index: int | Int[np.ndarray, ""]) -> RelionParticleParameters:
        _validate_helical_dataset_index(type(self), index, len(self))
        # Get the particle stack indices corresponding to this filament
        particle_dataframe = self._param_dataset.starfile_data["particles"]
        particle_indices_at_filament_index = _get_particle_indices_at_filament_index(
            particle_dataframe,
            index,
            self._n_filaments_per_micrograph,
            self._micrograph_names,
        )
        # Access the particle stack at these particle indices
        return self._param_dataset[particle_indices_at_filament_index]

    def __len__(self) -> int:
        return self._n_filaments

    @property
    def starfile_data(self) -> dict[str, pd.DataFrame]:
        return self._param_dataset._starfile_data

    @property
    def path_to_relion_project(self) -> pathlib.Path:
        return self._param_dataset._path_to_relion_project

    @property
    @override
    def loads_metadata(self) -> bool:
        return self._param_dataset._loads_metadata

    @loads_metadata.setter
    @override
    def loads_metadata(self, value: bool):
        self._param_dataset._loads_metadata = value

    @property
    @override
    def loads_envelope(self) -> bool:
        return self._param_dataset._loads_envelope

    @loads_envelope.setter
    @override
    def loads_envelope(self, value: bool):
        self._param_dataset._loads_envelope = value

    @property
    @override
    def broadcasts_optics_group(self) -> bool:
        return self._param_dataset._broadcasts_optics_group

    @broadcasts_optics_group.setter
    @override
    def broadcasts_optics_group(self, value: bool):
        self._param_dataset._broadcasts_optics_group = value


def _make_pytrees_from_starfile(
    starfile_dataframe,
    optics_group,
    broadcasts_optics_group,
    loads_envelope,
    make_config_fn,
) -> tuple[InstrumentConfig, ContrastTransferTheory, EulerAnglePose]:
    defocus_in_angstroms = (
        jnp.asarray(starfile_dataframe["rlnDefocusU"])
        + jnp.asarray(starfile_dataframe["rlnDefocusV"])
    ) / 2
    astigmatism_in_angstroms = jnp.asarray(
        starfile_dataframe["rlnDefocusU"]
    ) - jnp.asarray(starfile_dataframe["rlnDefocusV"])
    astigmatism_angle = jnp.asarray(starfile_dataframe["rlnDefocusAngle"])
    phase_shift = jnp.asarray(starfile_dataframe["rlnPhaseShift"])
    # ... optics group data
    image_size = jnp.asarray(optics_group["rlnImageSize"])
    pixel_size = jnp.asarray(optics_group["rlnImagePixelSize"])
    voltage_in_kilovolts = float(optics_group["rlnVoltage"])  # type: ignore
    spherical_aberration_in_mm = jnp.asarray(optics_group["rlnSphericalAberration"])
    amplitude_contrast_ratio = jnp.asarray(optics_group["rlnAmplitudeContrast"])
    voltage_in_kilovolts = jnp.asarray(voltage_in_kilovolts)

    # ... create cryojax objects. First, the InstrumentConfig
    image_shape = (int(image_size), int(image_size))
    batch_dim = 0 if defocus_in_angstroms.ndim == 0 else defocus_in_angstroms.shape[0]
    instrument_config = _make_config(
        image_shape,
        pixel_size,
        voltage_in_kilovolts,
        batch_dim,
        make_config_fn,
        broadcasts_optics_group,
    )
    # ... now the ContrastTransferTheory
    if loads_envelope:
        b_factor, scale_factor = (
            (
<<<<<<< HEAD
                jnp.asarray(particle_blocks["rlnCtfBfactor"])
                if "rlnCtfBfactor" in particle_blocks.keys()
                else None
=======
                jnp.asarray(starfile_dataframe["rlnCtfBfactor"])
                if "rlnCtfBfactor" in starfile_dataframe.keys()
                else jnp.zeros_like(defocus_in_angstroms)
>>>>>>> 4e95eaeb
            ),
            (
                jnp.asarray(starfile_dataframe["rlnCtfScalefactor"])
                if "rlnCtfScalefactor" in starfile_dataframe.keys()
                else jnp.ones_like(defocus_in_angstroms)
            ),
        )
    else:
        b_factor, scale_factor = None, None

    transfer_theory = _make_transfer_theory(
        defocus_in_angstroms,
        astigmatism_in_angstroms,
        astigmatism_angle,
        spherical_aberration_in_mm,
        amplitude_contrast_ratio,
        phase_shift,
        scale_factor,
        b_factor,
    )
    # ... and finally, the EulerAnglePose
    pose = EulerAnglePose()
    # ... values for the pose are optional, so look to see if
    # each key is present
    particle_keys = starfile_dataframe.keys()
    # Read the pose. first, xy offsets
    rln_origin_x_angst = (
        starfile_dataframe["rlnOriginXAngst"]
        if "rlnOriginXAngst" in particle_keys
        else 0.0
    )
    rln_origin_y_angst = (
        starfile_dataframe["rlnOriginYAngst"]
        if "rlnOriginYAngst" in particle_keys
        else 0.0
    )
    # ... rot angle
    rln_angle_rot = (
        starfile_dataframe["rlnAngleRot"] if "rlnAngleRot" in particle_keys else 0.0
    )
    # ... tilt angle
    if "rlnAngleTilt" in particle_keys:
        rln_angle_tilt = starfile_dataframe["rlnAngleTilt"]
    elif "rlnAngleTiltPrior" in particle_keys:  # support for helices
        rln_angle_tilt = starfile_dataframe["rlnAngleTiltPrior"]
    else:
        rln_angle_tilt = 0.0
    # ... psi angle
    if "rlnAnglePsi" in particle_keys:
        # Relion uses -999.0 as a placeholder for an un-estimated in-plane
        # rotation
        if isinstance(starfile_dataframe["rlnAnglePsi"], pd.Series):
            # ... check if all values are equal to -999.0. If so, just
            # replace the whole pandas.Series with 0.0
            if (
                starfile_dataframe["rlnAnglePsi"].nunique() == 1
                and starfile_dataframe["rlnAnglePsi"].iloc[0] == -999.0
            ):
                rln_angle_psi = 0.0
            # ... otherwise, replace -999.0 values with 0.0
            else:
                rln_angle_psi = starfile_dataframe["rlnAnglePsi"].where(
                    lambda x: x != -999.0, 0.0
                )
        else:
            # ... if the column is just equal to a float, then
            # directly check if it is equal to -999.0
            rln_angle_psi = (
                0.0
                if starfile_dataframe["rlnAnglePsi"] == -999.0
                else starfile_dataframe["rlnAnglePsi"]
            )
    elif "rlnAnglePsiPrior" in particle_keys:  # support for helices
        rln_angle_psi = starfile_dataframe["rlnAnglePsiPrior"]
    else:
        rln_angle_psi = 0.0
    # Now, flip the sign of the translations and transpose rotations.
    # RELION's convention thinks about the translation as "undoing" the translation
    # and rotation in the image
    pose_parameter_names = (
        "offset_x_in_angstroms",
        "offset_y_in_angstroms",
        "phi_angle",
        "theta_angle",
        "psi_angle",
    )
    pose_parameter_values = (
        -rln_origin_x_angst,
        -rln_origin_y_angst,
        -rln_angle_rot,
        -rln_angle_tilt,
        -rln_angle_psi,
    )
    # ... fill the EulerAnglePose will keys that are present. if they are not
    # present, keep the default values in the `pose = EulerAnglePose()`
    # instantiation
    maybe_make_full = lambda param: (
        np.full((batch_dim,), param)
        if batch_dim > 0 and np.asarray(param).shape == ()
        else param
    )
    pose = eqx.tree_at(
        lambda p: tuple([getattr(p, name) for name in pose_parameter_names]),
        pose,
        tuple([jnp.asarray(maybe_make_full(value)) for value in pose_parameter_values]),
    )

    return instrument_config, transfer_theory, pose


def _make_config(
    image_shape,
    pixel_size,
    voltage_in_kilovolts,
    batch_dim,
    make_config_fn,
    broadcasts_optics_group,
):
    make_fn = lambda ps, volt: make_config_fn(image_shape, ps, volt)
    if broadcasts_optics_group:
        make_fn_vmap = eqx.filter_vmap(make_fn)
        return (
            make_fn(pixel_size, voltage_in_kilovolts)
            if batch_dim == 0
            else make_fn_vmap(
                jnp.full((batch_dim,), pixel_size),
                jnp.full((batch_dim,), voltage_in_kilovolts),
            )
        )
    else:
        return make_fn(pixel_size, voltage_in_kilovolts)


def _make_transfer_theory(defocus, astig, angle, sph, ac, ps, amp=None, b=None):
    if b is not None:

        def _make_w_env(defocus, astig, angle, sph, ac, ps, amp, b):
            ctf = AberratedAstigmaticCTF(
                defocus_in_angstroms=defocus,
                astigmatism_in_angstroms=astig,
                astigmatism_angle=angle,
                spherical_aberration_in_mm=sph,
            )
            envelope = FourierGaussian(b_factor=b, amplitude=amp)
            return ContrastTransferTheory(
                ctf, envelope, amplitude_contrast_ratio=ac, phase_shift=ps
            )

        @eqx.filter_vmap(in_axes=(0, 0, 0, None, None, 0, 0, 0), out_axes=0)
        def _make_w_env_vmap(defocus, astig, angle, sph, ac, ps, amp, b):
            return _make_w_env(defocus, astig, angle, sph, ac, ps, amp, b)

        return (
            _make_w_env(defocus, astig, angle, sph, ac, ps, amp, b)
            if defocus.ndim == 0
            else _make_w_env_vmap(defocus, astig, angle, sph, ac, ps, amp, b)
        )

    else:

        def _make_wo_env(defocus, astig, angle, sph, ac, ps):
            ctf = AberratedAstigmaticCTF(
                defocus_in_angstroms=defocus,
                astigmatism_in_angstroms=astig,
                astigmatism_angle=angle,
                spherical_aberration_in_mm=sph,
            )
            return ContrastTransferTheory(
                ctf, envelope=None, amplitude_contrast_ratio=ac, phase_shift=ps
            )

        @eqx.filter_vmap(in_axes=(0, 0, 0, None, None, 0), out_axes=0)
        def _make_wo_env_vmap(defocus, astig, angle, sph, ac, ps):
            return _make_wo_env(defocus, astig, angle, sph, ac, ps)

        return (
            _make_wo_env(defocus, astig, angle, sph, ac, ps)
            if defocus.ndim == 0
            else _make_wo_env_vmap(defocus, astig, angle, sph, ac, ps)
        )


def _get_image_stack_from_mrc(
    index: int | slice | Int[np.ndarray, ""] | Int[np.ndarray, " N"],
    particle_dataframe,
    path_to_relion_project,
) -> Float[Array, "... y_dim x_dim"]:
    # Load particle image stack rlnImageName
    image_stack_index_and_name_series_or_str = particle_dataframe["rlnImageName"]
    if isinstance(image_stack_index_and_name_series_or_str, str):
        # In this block, the user most likely used standard indexing, like
        # `dataset = RelionParticleStackDataset(...); particle_stack = dataset[1]`
        image_stack_index_and_name_str = image_stack_index_and_name_series_or_str
        # ... split the whole string into its image index and filename
        relion_particle_index, image_stack_filename = (
            image_stack_index_and_name_str.split("@")
        )
        # ... create full path to the image stack
        path_to_image_stack = pathlib.Path(path_to_relion_project, image_stack_filename)
        # ... relion convention starts indexing at 1, not 0
        particle_index = np.asarray(relion_particle_index, dtype=int) - 1

        with mrcfile.mmap(path_to_image_stack, mode="r", permissive=True) as mrc:
            mrc_data = np.asarray(mrc.data)
            if mrc_data.ndim == 2:
                image_stack = mrc_data
            else:
                image_stack = mrc_data[particle_index]

    elif isinstance(image_stack_index_and_name_series_or_str, pd.Series):
        # In this block, the user most likely used fancy indexing, like
        # `dataset = RelionParticleStackDataset(...); particle_stack = dataset[1:10]`
        image_stack_index_and_name_series = image_stack_index_and_name_series_or_str
        # ... split the pandas.Series into a pandas.DataFrame with two columns:
        # one for the image index and another for the filename
        image_stack_index_and_name_dataframe = (
            image_stack_index_and_name_series.str.split("@", expand=True)
        ).reset_index()
        # ... check dtype and shape of images
        path_to_test_image_stack = pathlib.Path(
            path_to_relion_project,
            np.asarray(image_stack_index_and_name_dataframe[1], dtype=object)[0],
        )
        with mrcfile.mmap(path_to_test_image_stack, mode="r", permissive=True) as mrc:
            mrc_data = np.asarray(mrc.data)
            test_image = mrc_data if mrc_data.ndim == 2 else mrc_data[0]
            image_dtype, image_shape = test_image.dtype, test_image.shape
        # ... allocate memory for stack
        n_images = len(image_stack_index_and_name_dataframe)
        image_stack = np.empty((n_images, *image_shape), dtype=image_dtype)
        # ... get unique mrc files
        unique_mrc_files = image_stack_index_and_name_dataframe[1].unique()
        # ... load images to image_stack
        for unique_mrc in unique_mrc_files:
            # ... get the indices for this particular mrc file
            indices_in_mrc = image_stack_index_and_name_dataframe[1] == unique_mrc
            # ... relion convention starts indexing at 1, not 0
            filtered_df = image_stack_index_and_name_dataframe[indices_in_mrc]
            particle_index = filtered_df[0].values.astype(int) - 1
            with mrcfile.mmap(
                pathlib.Path(path_to_relion_project, unique_mrc),
                mode="r",
                permissive=True,
            ) as mrc:
                mrc_data = np.asarray(mrc.data)
                if mrc_data.ndim == 2:
                    image_stack[filtered_df.index] = mrc_data
                else:
                    image_stack[filtered_df.index] = mrc_data[particle_index]

    else:
        raise IOError(
            "Could not read `rlnImageName` in STAR file for "
            f"`RelionParticleStackDataset` index equal to {index}."
        )

    return jnp.asarray(image_stack)


def _get_particle_indices_at_filament_index(
    particle_dataframe,
    filament_index,
    n_filaments_per_micrograph,
    micrograph_names,
):
    # ... map the filament index to a micrograph index
    n_filaments_per_micrograph = np.asarray(n_filaments_per_micrograph, dtype=int)
    last_index_of_filament_per_micrograph = np.cumsum(n_filaments_per_micrograph) - 1
    micrograph_index = np.where(last_index_of_filament_per_micrograph >= filament_index)[
        0
    ].min()
    # Get the filament index in this particular micrograph
    filament_index_in_micrograph = (n_filaments_per_micrograph[micrograph_index] - 1) - (
        last_index_of_filament_per_micrograph[micrograph_index] - filament_index
    )
    # .. get the data blocks only at the filament corresponding to the filament index
    particle_dataframe_at_micrograph = particle_dataframe[
        particle_dataframe["rlnMicrographName"] == micrograph_names[micrograph_index]
    ]
    particle_dataframe_at_filament = particle_dataframe_at_micrograph[
        particle_dataframe_at_micrograph["rlnHelicalTubeID"]
        == filament_index_in_micrograph + 1
    ]
    return np.asarray(particle_dataframe_at_filament.index, dtype=int)


def _get_number_of_filaments_per_micrograph_in_helical_starfile_data(
    starfile_data: dict[str, pd.DataFrame],
) -> tuple[list[int], list[str]]:
    particle_dataframe = starfile_data["particles"]
    micrograph_names = particle_dataframe["rlnMicrographName"].unique().tolist()
    n_filaments_per_micrograph = list(
        int(
            particle_dataframe[
                particle_dataframe["rlnMicrographName"] == micrograph_name
            ]["rlnHelicalTubeID"].max()
        )
        for micrograph_name in micrograph_names
    )

    return n_filaments_per_micrograph, micrograph_names  # type: ignore


def _validate_dataset_index(cls, index, n_rows):
    index_error_msg = lambda idx: (
        f"The index at which the `{cls.__name__}` was accessed was out of bounds! "
        f"The number of rows in the dataset is {n_rows}, but you tried to "
        f"access the index {idx}."
    )
    # ... pandas has bad error messages for its indexing
    if isinstance(index, (int, np.integer)):  # type: ignore
        if index > n_rows - 1:
            raise IndexError(index_error_msg(index))
    elif isinstance(index, slice):
        if index.start is not None and index.start > n_rows - 1:
            raise IndexError(index_error_msg(index.start))
    elif isinstance(index, np.ndarray):
        pass  # ... catch exceptions later
    else:
        raise IndexError(
            f"Indexing with the type {type(index)} is not supported by "
            f"`{cls.__name__}`. Indexing by integers is supported, one-dimensional "
            "fancy indexing is supported, and numpy-array indexing is supported. "
            "For example, like `particle = particle_dataset[0]`, "
            "`particle_stack = particle_dataset[0:5]`, "
            "or `particle_stack = dataset[np.array([1, 4, 3, 2])]`."
        )


def _validate_helical_dataset_index(cls, filament_index, n_filaments):
    if not isinstance(filament_index, (int, np.integer)):  # type: ignore
        raise IndexError(
            f"When indexing a `{cls.__name__}`, only "
            f"python or numpy-like integer particle_index are supported, such as "
            "`helical_particle_stack = helical_dataset[3]`. "
            f"Got index {filament_index} of type {type(filament_index)}."
        )
    # Make sure the filament index is in-bounds
    if filament_index + 1 > n_filaments:
        raise IndexError(
            f"The index at which the `{cls.__name__}` was "
            f"accessed was out of bounds! The number of filaments in "
            f"the dataset is {n_filaments}, but you tried to "
            f"access the index {filament_index}."
        )


def _validate_starfile_data(starfile_data: dict[str, pd.DataFrame]):
    if "particles" not in starfile_data.keys():
        raise ValueError("Missing key 'particles' in `starfile.read` output.")
    else:
        if not set(RELION_REQUIRED_PARTICLE_KEYS).issubset(
            set(starfile_data["particles"].keys())
        ):
            raise ValueError(
                "Missing required keys in starfile 'particles' group. "
                f"Required keys are {RELION_REQUIRED_PARTICLE_KEYS}."
            )
    if "optics" not in starfile_data.keys():
        raise ValueError("Missing key 'optics' in `starfile.read` output.")
    else:
        if not set(RELION_REQUIRED_OPTICS_KEYS).issubset(
            set(starfile_data["optics"].keys())
        ):
            raise ValueError(
                "Missing required keys in starfile 'optics' group. "
                f"Required keys are {RELION_REQUIRED_OPTICS_KEYS}."
            )


def _validate_helical_starfile_data(starfile_data: dict[str, pd.DataFrame]):
    particle_dataframe = starfile_data["particles"]
    if "rlnHelicalTubeID" not in particle_dataframe.columns:
        raise ValueError(
            "Missing column 'rlnHelicalTubeID' in `starfile.read` output. "
            "This column must be present when using a "
            "`RelionHelicalParameterDataset`."
        )<|MERGE_RESOLUTION|>--- conflicted
+++ resolved
@@ -429,15 +429,9 @@
     if loads_envelope:
         b_factor, scale_factor = (
             (
-<<<<<<< HEAD
                 jnp.asarray(particle_blocks["rlnCtfBfactor"])
                 if "rlnCtfBfactor" in particle_blocks.keys()
                 else None
-=======
-                jnp.asarray(starfile_dataframe["rlnCtfBfactor"])
-                if "rlnCtfBfactor" in starfile_dataframe.keys()
-                else jnp.zeros_like(defocus_in_angstroms)
->>>>>>> 4e95eaeb
             ),
             (
                 jnp.asarray(starfile_dataframe["rlnCtfScalefactor"])
