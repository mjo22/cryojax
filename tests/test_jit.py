import pytest

import jax
import jax.numpy as jnp
import jax.random as jr
import numpy as np
import equinox as eqx
import cryojax.simulator as cs
from jax import config

from functools import partial

config.update("jax_enable_x64", True)


def test_jit(likelihood_model, test_image):
    key = jr.split(jr.PRNGKey(0))

    @jax.jit
    def compute_image(model, key):
        return model.sample(key)

    @jax.jit
    def compute_loss(model, test_image):
        return model.log_probability(test_image)

    np.testing.assert_allclose(
        compute_image(likelihood_model, key), likelihood_model.sample(key)
    )
    np.testing.assert_allclose(
<<<<<<< HEAD
        compute_loss(likelihood_model, test_image),
        likelihood_model(test_image),
=======
        likelihood_model.log_probability(test_image),
        compute_loss(likelihood_model, test_image),
>>>>>>> deaf2402
    )


def test_value_and_grad(likelihood_model, test_image):
    def build_model(model, params):
        where = lambda m: m.ensemble.pose.offset_z
        return eqx.tree_at(where, model, params["offset_z"])

    @jax.jit
    @partial(jax.value_and_grad, argnums=1)
    def compute_loss(model, params, test_image):
        model = build_model(model, params)
        return model.log_probability(test_image)

    value, grad = compute_loss(
        likelihood_model, dict(offset_z=jnp.asarray(100.0)), test_image
    )<|MERGE_RESOLUTION|>--- conflicted
+++ resolved
@@ -28,13 +28,8 @@
         compute_image(likelihood_model, key), likelihood_model.sample(key)
     )
     np.testing.assert_allclose(
-<<<<<<< HEAD
-        compute_loss(likelihood_model, test_image),
-        likelihood_model(test_image),
-=======
         likelihood_model.log_probability(test_image),
         compute_loss(likelihood_model, test_image),
->>>>>>> deaf2402
     )
 
 
